--- conflicted
+++ resolved
@@ -34,19 +34,11 @@
         receiver: mpsc::Receiver<String>,
     ) -> GameResult<FileLogger> {
         // This (re)creates a file and opens it for appending.
-<<<<<<< HEAD
-        let file = ctx.filesystem.create(path)?;
-        debug!(
-            "Created log file {:?} in {:?}",
-            path,
-            ctx.filesystem.user_config_dir(),
-=======
-        let file = ctx.fs.create(path::Path::new(path))?;
+        let file = ctx.fs.create(std::path::Path::new(path))?;
         debug!(
             "Created log file {:?} in {:?}",
             path,
             ctx.fs.user_config_dir()
->>>>>>> 8e9c1dda
         );
         Ok(FileLogger { file, receiver })
     }
@@ -88,11 +80,7 @@
     fn update(&mut self, ctx: &mut Context) -> GameResult {
         const DESIRED_FPS: u32 = 60;
         // This tries to throttle updates to desired value.
-<<<<<<< HEAD
-        while ctx.timer.check_update_time(DESIRED_FPS) {
-=======
         while ctx.time.check_update_time(DESIRED_FPS) {
->>>>>>> 8e9c1dda
             // Since we don't have any non-callback logic, all we do is append our logs.
             self.file_logger.update()?;
         }
