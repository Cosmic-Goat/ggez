//! Error types and conversion functions.
use std::error::Error;
use std::fmt;
use std::sync::Arc;

use rodio::decoder::DecoderError;

/// An enum containing all kinds of game framework errors.
#[derive(Debug, Clone)]
pub enum GameError {
    /// An error in the filesystem layout
    FilesystemError(String),
    /// An error in the config file
    ConfigError(String),
    /// Happens when an `winit::event_loop::EventLoopProxy` attempts to
    /// wake up an `winit::event_loop::EventLoop` that no longer exists.
    EventLoopError(String),
    /// An error trying to load a resource, such as getting an invalid image file.
    ResourceLoadError(String),
    /// Unable to find a resource; the `Vec` is the paths it searched for and associated errors
    ResourceNotFound(String, Vec<(std::path::PathBuf, GameError)>),
    /// Something went wrong in the renderer
    RenderError(String),
    /// Something went wrong in the audio playback
    AudioError(String),
    /// Something went wrong trying to set or get window properties.
    WindowError(String),
    /// Something went wrong trying to create a window
    WindowCreationError(Arc<glutin::CreationError>),
    /// Something went wrong trying to read from a file
    IOError(Arc<std::io::Error>),
    /// Something went wrong trying to load/render a font
    FontError(String),
    /// Something went wrong applying video settings.
    VideoError(String),
    /// Something went wrong compiling shaders
    ShaderProgramError(gfx::shade::ProgramError),
    /// Something went wrong with the `gilrs` gamepad-input library.
    GamepadError(String),
    /// Something went wrong with the `lyon` shape-tesselation library.
    LyonError(String),
<<<<<<< HEAD
    /// A loop using ['timer::check_update_time()'](../timer/fn.check_update_time.html) is unable to catch up.
    TimeCatchupError(String),
=======
    /// A custom error type for use by users of ggez.
    /// This lets you handle custom errors that may happen during your game (such as, trying to load a malformed file for a level)
    /// using the same mechanism you handle ggez's other errors.
    ///
    /// Please include an informative message with the error.
    CustomError(String),
>>>>>>> 5bbb5c37
}

impl fmt::Display for GameError {
    fn fmt(&self, f: &mut fmt::Formatter) -> fmt::Result {
        match *self {
            GameError::ConfigError(ref s) => write!(f, "Config error: {}", s),
            GameError::ResourceLoadError(ref s) => write!(f, "Error loading resource: {}", s),
            GameError::ResourceNotFound(ref s, ref paths) => write!(
                f,
                "Resource not found: {}, searched in paths {:?}",
                s, paths
            ),
            GameError::WindowError(ref e) => write!(f, "Window creation error: {}", e),
            GameError::CustomError(ref s) => write!(f, "Custom error: {}", s),
            _ => write!(f, "GameError {:?}", self),
        }
    }
}

impl Error for GameError {
    fn cause(&self) -> Option<&dyn Error> {
        match *self {
            GameError::WindowCreationError(ref e) => Some(&**e),
            GameError::IOError(ref e) => Some(&**e),
            GameError::ShaderProgramError(ref e) => Some(e),
            _ => None,
        }
    }
}

/// A convenient result type consisting of a return type and a `GameError`
pub type GameResult<T = ()> = Result<T, GameError>;

impl From<std::io::Error> for GameError {
    fn from(e: std::io::Error) -> GameError {
        GameError::IOError(Arc::new(e))
    }
}

impl From<toml::de::Error> for GameError {
    fn from(e: toml::de::Error) -> GameError {
        let errstr = format!("TOML decode error: {}", e.to_string());

        GameError::ConfigError(errstr)
    }
}

impl From<toml::ser::Error> for GameError {
    fn from(e: toml::ser::Error) -> GameError {
        let errstr = format!("TOML error (possibly encoding?): {}", e.to_string());
        GameError::ConfigError(errstr)
    }
}

impl From<zip::result::ZipError> for GameError {
    fn from(e: zip::result::ZipError) -> GameError {
        let errstr = format!("Zip error: {}", e.to_string());
        GameError::ResourceLoadError(errstr)
    }
}

impl From<DecoderError> for GameError {
    fn from(e: DecoderError) -> GameError {
        let errstr = format!("Audio decoder error: {:?}", e);
        GameError::AudioError(errstr)
    }
}

impl From<image::ImageError> for GameError {
    fn from(e: image::ImageError) -> GameError {
        let errstr = format!("Image load error: {}", e.to_string());
        GameError::ResourceLoadError(errstr)
    }
}

impl From<gfx::PipelineStateError<std::string::String>> for GameError {
    fn from(e: gfx::PipelineStateError<std::string::String>) -> GameError {
        let errstr = format!(
            "Error constructing pipeline!\nThis should probably not be \
             happening; it probably means an error in a shader or \
             something.\nError was: {:?}",
            e
        );
        GameError::VideoError(errstr)
    }
}

impl From<gfx::mapping::Error> for GameError {
    fn from(e: gfx::mapping::Error) -> GameError {
        let errstr = format!("Buffer mapping error: {:?}", e);
        GameError::VideoError(errstr)
    }
}

impl<S, D> From<gfx::CopyError<S, D>> for GameError
where
    S: fmt::Debug,
    D: fmt::Debug,
{
    fn from(e: gfx::CopyError<S, D>) -> GameError {
        let errstr = format!("Memory copy error: {:?}", e);
        GameError::VideoError(errstr)
    }
}

impl From<gfx::CombinedError> for GameError {
    fn from(e: gfx::CombinedError) -> GameError {
        let errstr = format!("Texture+view load error: {}", e.to_string());
        GameError::VideoError(errstr)
    }
}

impl From<gfx::texture::CreationError> for GameError {
    fn from(e: gfx::texture::CreationError) -> GameError {
        gfx::CombinedError::from(e).into()
    }
}

impl From<gfx::ResourceViewError> for GameError {
    fn from(e: gfx::ResourceViewError) -> GameError {
        gfx::CombinedError::from(e).into()
    }
}

impl From<gfx::TargetViewError> for GameError {
    fn from(e: gfx::TargetViewError) -> GameError {
        gfx::CombinedError::from(e).into()
    }
}

impl<T> From<gfx::UpdateError<T>> for GameError
where
    T: fmt::Debug + fmt::Display + 'static,
{
    fn from(e: gfx::UpdateError<T>) -> GameError {
        let errstr = format!("Buffer update error: {}", e);
        GameError::VideoError(errstr)
    }
}

impl From<gfx::shade::ProgramError> for GameError {
    fn from(e: gfx::shade::ProgramError) -> GameError {
        GameError::ShaderProgramError(e)
    }
}

impl<T> From<winit::event_loop::EventLoopClosed<T>> for GameError {
    fn from(_: glutin::event_loop::EventLoopClosed<T>) -> GameError {
        let e = "An event loop proxy attempted to wake up an event loop that no longer exists."
            .to_owned();
        GameError::EventLoopError(e)
    }
}

impl From<glutin::CreationError> for GameError {
    fn from(s: glutin::CreationError) -> GameError {
        GameError::WindowCreationError(Arc::new(s))
    }
}

impl From<glutin::ContextError> for GameError {
    fn from(s: glutin::ContextError) -> GameError {
        GameError::RenderError(format!("OpenGL context error: {}", s))
    }
}

impl From<gilrs::Error> for GameError {
    fn from(s: gilrs::Error) -> GameError {
        let errstr = format!("Gamepad error: {}", s);
        GameError::GamepadError(errstr)
    }
}

impl From<lyon::lyon_tessellation::TessellationError> for GameError {
    fn from(s: lyon::lyon_tessellation::TessellationError) -> GameError {
        let errstr = format!(
            "Error while tesselating shape (did you give it an infinity or NaN?): {:?}",
            s
        );
        GameError::LyonError(errstr)
    }
}

impl From<lyon::lyon_tessellation::geometry_builder::GeometryBuilderError> for GameError {
    fn from(s: lyon::lyon_tessellation::geometry_builder::GeometryBuilderError) -> GameError {
        let errstr = format!(
            "Error while building geometry (did you give it too many vertices?): {:?}",
            s
        );
        GameError::LyonError(errstr)
    }
}<|MERGE_RESOLUTION|>--- conflicted
+++ resolved
@@ -39,17 +39,14 @@
     GamepadError(String),
     /// Something went wrong with the `lyon` shape-tesselation library.
     LyonError(String),
-<<<<<<< HEAD
     /// A loop using ['timer::check_update_time()'](../timer/fn.check_update_time.html) is unable to catch up.
     TimeCatchupError(String),
-=======
     /// A custom error type for use by users of ggez.
     /// This lets you handle custom errors that may happen during your game (such as, trying to load a malformed file for a level)
     /// using the same mechanism you handle ggez's other errors.
     ///
     /// Please include an informative message with the error.
     CustomError(String),
->>>>>>> 5bbb5c37
 }
 
 impl fmt::Display for GameError {
