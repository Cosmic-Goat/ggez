--- conflicted
+++ resolved
@@ -320,24 +320,11 @@
         Ok(this)
     }
 
-<<<<<<< HEAD
     /// Returns a reference to the underlying WGPU context.
     #[inline]
     pub fn wgpu(&self) -> &WgpuContext {
         &self.wgpu
     }
-=======
-// This is kinda awful 'cause it copies a couple times,
-// but still better than
-// having `winit` try to do the image loading for us.
-// see https://github.com/tomaka/winit/issues/661
-pub(crate) fn load_icon(
-    icon_file: &Path,
-    filesystem: &mut Filesystem,
-) -> GameResult<winit::window::Icon> {
-    use std::io::Read;
-    use winit::window::Icon;
->>>>>>> ab8e9e81
 
     /// Sets the image that will be presented to the screen at the end of the frame.
     pub fn present(&mut self, image: &Image) -> GameResult {
@@ -708,7 +695,6 @@
     icon_file: &Path,
     filesystem: &Filesystem,
 ) -> GameResult<winit::window::Icon> {
-    use imgcrate::GenericImageView;
     use std::io::Read;
     use winit::window::Icon;
 
