--- conflicted
+++ resolved
@@ -123,16 +123,8 @@
     fn default() -> Self {
         DrawParam {
             src: Rect::one(),
-<<<<<<< HEAD
-            dest: mint::Point2 { x: 0.0, y: 0.0 },
-            rotation: 0.0,
-            scale: mint::Vector2 { x: 1.0, y: 1.0 },
-            offset: mint::Point2 { x: 0.0, y: 0.0 },
             color: Color::WHITE,
-=======
-            color: WHITE,
             trans: Transform::default(),
->>>>>>> 668be1d1
         }
     }
 }
@@ -294,67 +286,4 @@
             .scale(scale)
             .color(color)
     }
-<<<<<<< HEAD
-}
-
-/// A [`DrawParam`](struct.DrawParam.html) that has been crunched down to a single matrix.
-/// This is a lot less useful for doing transformations than I'd hoped; basically, we sometimes
-/// have to modify parameters of a `DrawParam` based *on* the parameters of a `DrawParam`, for
-/// instance when scaling images so that they are in units of pixels.  This makes it really
-/// hard to extract scale and rotation and such, so meh.
-///
-/// It's still useful for a couple internal things though, so it's kept around.
-#[derive(Debug, Copy, Clone, PartialEq)]
-pub(crate) struct DrawTransform {
-    /// The transform matrix for the DrawParams
-    pub matrix: Matrix4,
-    /// A portion of the drawable to clip, as a fraction of the whole image.
-    /// Defaults to the whole image (1.0) if omitted.
-    pub src: Rect,
-    /// A color to draw the target with.
-    /// Default: white.
-    pub color: Color,
-}
-
-impl Default for DrawTransform {
-    fn default() -> Self {
-        DrawTransform {
-            matrix: na::one(),
-            src: Rect::one(),
-            color: Color::WHITE,
-        }
-    }
-}
-
-impl From<DrawParam> for DrawTransform {
-    fn from(param: DrawParam) -> Self {
-        let transform = param.to_matrix();
-        DrawTransform {
-            src: param.src,
-            color: param.color,
-            matrix: transform.into(),
-        }
-    }
-}
-
-impl DrawTransform {
-    pub(crate) fn to_instance_properties(&self, srgb: bool) -> InstanceProperties {
-        let mat: [[f32; 4]; 4] = self.matrix.into();
-        let color: [f32; 4] = if srgb {
-            let linear_color: types::LinearColor = self.color.into();
-            linear_color.into()
-        } else {
-            self.color.into()
-        };
-        InstanceProperties {
-            src: self.src.into(),
-            col1: mat[0],
-            col2: mat[1],
-            col3: mat[2],
-            col4: mat[3],
-            color,
-        }
-    }
-=======
->>>>>>> 668be1d1
 }